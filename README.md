# Security AI Agent

A Security AI Agent for automating vulnerability assessments for websites and smart contracts.

## Features

- **Input Handling**: Accepts website URLs, Solidity smart contract code/repositories, or multiple files
- **CVE Knowledge Base**: Queries for known CVEs related to the target
- **Tool Selection**: Dynamically selects appropriate security tools based on the target type
- **Scan Execution**: Executes selected security tools against the target
- **Result Aggregation**: Merges and deduplicates results from multiple tools
- **Summary Generation**: Produces human-readable reports with remediation suggestions
- **Detailed Logging**: View comprehensive logs of tool execution and scan results
- **Multiple File Scanning**: Scan multiple files or entire directories at once
- **GitHub Repository Support**: Directly scan code from GitHub repositories
- **Web Interface**: User-friendly frontend for scanning and viewing results

## Project Structure

This project follows industry best practices with a clean separation of backend and frontend components:

### Backend (`backend/`)

The backend is organized as a Python package with modular components:

- `backend/core/` - Core business logic and functionality
  - `security_agent.py` - Main Security Agent module
  - `input_handler.py` - Input validation and classification
  - `cve_knowledge_base.py` - CVE querying and analysis
  - `tool_selector.py` - Security tool selection
  - `scan_executor.py` - Tool execution (mocked for demo)
  - `result_aggregator.py` - Result aggregation and deduplication
  - `result_summarizer.py` - Report generation using LLMs

- `backend/utils/` - Helper utilities
  - `cve_loader.py` - CVE data loading utilities
  - `helpers.py` - Common utility functions

### Frontend (`frontend/`)

A React-based user interface for the security agent is planned for future development.

## Architecture Diagram

```mermaid
flowchart TD
    %% Entry Points
    User((User)) --> Demo[demo.py]
    User --> Main[main.py]

    %% Main Components
    Main --> SecurityAgent
    Demo --> SecurityAgent

    %% Core modules
    subgraph BackendCore[Backend Core]
        SecurityAgent[SecurityAgent]
        InputHandler[InputHandler]
        CVEKnowledgeBase[CVEKnowledgeBase]
        ToolSelector[ToolSelector]
        ScanExecutor[ScanExecutor]
        ResultAggregator[ResultAggregator]
        ResultSummarizer[ResultSummarizer]
    end

    %% Connections between core components
    SecurityAgent --> InputHandler
    SecurityAgent --> CVEKnowledgeBase
    SecurityAgent --> ToolSelector
    SecurityAgent --> ScanExecutor
    SecurityAgent --> ResultAggregator
    SecurityAgent --> ResultSummarizer

    %% Data flow
    InputHandler --> CVEKnowledgeBase
    CVEKnowledgeBase --> ToolSelector
    ToolSelector --> ScanExecutor
    ScanExecutor --> ResultAggregator
    ResultAggregator --> ResultSummarizer

    %% Utilities
    subgraph BackendUtils[Backend Utils]
        CVELoader[CVE Loader]
        Helpers[Helper Utilities]
    end

    %% External Services
    OpenAI[OpenAI API]
    OpenAI -.-> CVEKnowledgeBase
    OpenAI -.-> ResultSummarizer

    %% Tool execution - simulated in demo
    subgraph WebTools[Web Tools]
        ZAP[OWASP ZAP]
        Nikto[Nikto]
        Wappalyzer[Wappalyzer]
        Nuclei[Nuclei]
    end

    subgraph SmartContractTools[Smart Contract Tools]
        Slither[Slither]
        Mythril[Mythril]
        Solhint[Solhint]
    end

    %% Connect executor to individual tools
    ScanExecutor --> ZAP
    ScanExecutor --> Nikto
    ScanExecutor --> Wappalyzer
    ScanExecutor --> Nuclei
    ScanExecutor --> Slither
    ScanExecutor --> Mythril
    ScanExecutor --> Solhint

    %% Connection to utilities
    CVEKnowledgeBase --> CVELoader
    BackendCore --> Helpers

    %% Result flow
    ResultSummarizer --> User

    %% Output formats
    ResultSummarizer --> OutputFile[(Output File)]

    %% Styling
    classDef core fill:#f9f,stroke:#333,stroke-width:2px;
    classDef utils fill:#bbf,stroke:#333,stroke-width:1px;
    classDef external fill:#bfb,stroke:#333,stroke-width:1px;
    classDef entry fill:#fbb,stroke:#333,stroke-width:2px;

    class SecurityAgent,InputHandler,CVEKnowledgeBase,ToolSelector,ScanExecutor,ResultAggregator,ResultSummarizer core;
    class CVELoader,Helpers utils;
    class OpenAI external;
    class Demo,Main entry;
```

## Getting Started

1. Install Python dependencies:
   ```
   pip install -r requirements.txt
   ```

2. Set up environment variables:
   ```
   cp env.example .env
   ```
   Edit the `.env` file and add your OpenAI API key.

3. Run the security agent:
   ```
   python main.py scan https://example.com
   ```
   or
   ```
   python demo.py https://example.com
   ```

## Usage

### Command-line Interface

The main entry point provides several commands:

```
# Run a security scan on a website or Solidity contract
python main.py scan <target> [--format json|markdown] [--output-file results.json]

# Scan multiple files/URLs at once
python main.py scan file1.sol file2.sol file3.sol [--output-file results.json]

# Scan a directory recursively
python main.py scan src/ --recursive [--output-file results.json]

# Scan a GitHub repository
python main.py scan https://github.com/username/repository --repo [--output-file results.json]

# Scan a private GitHub repository (requires authentication)
python main.py scan https://github.com/username/repository --repo --token YOUR_GITHUB_TOKEN

# Load CVE data into the knowledge base
python main.py load-cve [--id CVE-ID] [--keyword search_term] [--smart-contracts]

# Run the legacy mode (RAG-based only, less features)
python main.py run <url> [--sample-data]
```

### Demo Script

A friendly demo interface is provided for easy usage:

```
# Basic usage - single target
python demo.py <target> [--output results.json] [--format json|markdown]

# Scan multiple files
python demo.py file1.sol file2.sol file3.sol [--output results.json]

# Scan a directory recursively
python demo.py src/ --recursive [--output results.json]

# Scan a GitHub repository
python demo.py --repo https://github.com/username/repository [--output results.json]

# With verbose logging enabled
python demo.py <target> --verbose
```

#### Multiple File Scanning

When scanning multiple files or repositories, the tool will:

1. Analyze each file individually
2. Aggregate findings across all files
3. Generate a comprehensive report that includes:
   - Per-file vulnerability counts
   - Overall severity summary
   - Consolidated remediation suggestions

Example scanning multiple files:
```
python demo.py contract1.sol contract2.sol --output results.json
```

#### GitHub Repository Scanning

You can scan a GitHub repository for security vulnerabilities by entering a GitHub URL in the frontend. This feature allows you to analyze Solidity smart contracts hosted on GitHub repositories.

### Requirements

1. Both the backend server and frontend application must be running locally.
2. For private repositories or to avoid API rate limits, a GitHub Personal Access Token is recommended.

### How to Use

1. Start the backend server:
   ```
   cd /path/to/sec-agent
   PORT=8080 GITHUB_TOKEN=your_github_token OPENAI_API_KEY=your_openai_key python -m api.server
   ```

2. Start the frontend:
   ```
   cd /path/to/sec-agent/frontend
   npm start
   ```

3. Open your browser and navigate to `http://localhost:3000`

4. Enter a GitHub repository URL in the input field and click the submit button.

5. Optionally, you can provide a GitHub token for scanning private repositories or to avoid rate limits.

6. View the scan results organized by severity in the tabbed interface:
   - Summary tab: Shows the executive summary and overall assessment
   - Issues tab: Displays security issues categorized by severity (High, Medium, Low, Info)
   - Debug tab: Shows raw response data for debugging

For more detailed information about the GitHub scanning feature, please refer to [README-github-scanning.md](./README-github-scanning.md).

#### Recursive Directory Scanning

Scan all files in a directory structure:

```
python demo.py --recursive ./src
```

#### Verbose Mode

The `--verbose` (or `-v`) flag enables detailed logging of all tool execution steps and results:

- View API calls to OpenAI
- See detailed execution steps for each security tool
- Display all findings from each tool with full details
- Show raw output from security tools

Example:
```
python demo.py https://example.com --verbose
```

### Logging Configuration

Logging levels can be configured in the `.env` file:

```
# Log Level (DEBUG, INFO, WARNING, ERROR, CRITICAL)
LOG_LEVEL=DEBUG
```

## Example Output

The security agent produces detailed reports including:

- Overall security risk assessment
- Detailed vulnerability findings
- Technical analysis of detected issues
- Remediation suggestions for each vulnerability
- Complete tool execution results (when using `--verbose` mode)

## Note on Tool Execution

In the current demo version, security tool execution is simulated. In a production environment, actual tools like OWASP ZAP, Nikto, Wappalyzer (for websites) and Mythril, Slither (for Solidity contracts) would be integrated.

## Requirements

- Python 3.8+
- OpenAI API key (GPT-4 or GPT-4o-mini recommended)
- Python packages listed in requirements.txt

<<<<<<< HEAD
## Audit Report Processing

To process audit reports and create the necessary index file, follow these simple steps:

1. Place your PDF audit reports in the directory:
   ```
   cp /path/to/your/audit/reports/*.pdf security_agent/data/sources/audit_reports/
   ```

2. Run the audit report processing script:
   ```
   python scripts/extract_findings_from_pdfs.py
   ```

The script will automatically extract findings from all PDF reports and create an index.json file that the AI analyzer will use for enhanced vulnerability detection.
=======
## Web Interface

The project includes a web-based frontend interface for easier interaction with the security agent:

### Starting the Web Interface

1. Start the backend server:
   ```bash
   cd /path/to/sec-agent
   PORT=8080 GITHUB_TOKEN=your_github_token OPENAI_API_KEY=your_openai_key python -m api.server
   ```

2. Start the frontend development server:
   ```bash
   cd /path/to/sec-agent/frontend
   npm start
   ```

3. Open your browser and navigate to `http://localhost:3000`

### Using the Web Interface

The web interface allows you to:

1. Input a GitHub repository URL or paste Solidity code directly
2. View detailed security scan results in a user-friendly format
3. See vulnerability findings with severity ratings and remediation suggestions

For detailed information about scanning GitHub repositories through the frontend, see [README-github-scanning.md](./README-github-scanning.md).

**Note**: Both the backend server and frontend must be running locally for all features to work properly.
>>>>>>> 00219a79
<|MERGE_RESOLUTION|>--- conflicted
+++ resolved
@@ -309,7 +309,6 @@
 - OpenAI API key (GPT-4 or GPT-4o-mini recommended)
 - Python packages listed in requirements.txt
 
-<<<<<<< HEAD
 ## Audit Report Processing
 
 To process audit reports and create the necessary index file, follow these simple steps:
@@ -325,7 +324,7 @@
    ```
 
 The script will automatically extract findings from all PDF reports and create an index.json file that the AI analyzer will use for enhanced vulnerability detection.
-=======
+
 ## Web Interface
 
 The project includes a web-based frontend interface for easier interaction with the security agent:
@@ -356,5 +355,4 @@
 
 For detailed information about scanning GitHub repositories through the frontend, see [README-github-scanning.md](./README-github-scanning.md).
 
-**Note**: Both the backend server and frontend must be running locally for all features to work properly.
->>>>>>> 00219a79
+**Note**: Both the backend server and frontend must be running locally for all features to work properly.