--- conflicted
+++ resolved
@@ -21,12 +21,9 @@
 from backend.core.scan_executor import ScanExecutor
 from backend.core.result_aggregator import ResultAggregator
 from backend.core.result_summarizer import ResultSummarizer
-<<<<<<< HEAD
 from backend.core.ai_audit_analyzer import AIAuditAnalyzer
 
 # Import helpers
-=======
->>>>>>> 00219a79
 from backend.utils.helpers import get_logger
 
 # Get logger
@@ -56,13 +53,6 @@
         self.cve_knowledge_query = CVEKnowledgeQuery(api_key=self.api_key)
         self.tool_selector = SecurityToolSelector()
         self.result_summarizer = ResultSummarizer(api_key=self.api_key)
-<<<<<<< HEAD
-        self.ai_audit_analyzer = AIAuditAnalyzer(api_key=self.api_key)
-
-        logger.info("SecurityAgent initialized successfully")
-
-    def run(self, user_input: str, output_format: str = "json") -> Dict:
-=======
         self.scan_executor = ScanExecutor(result_summarizer=self.result_summarizer)
         self.result_aggregator = ResultAggregator()
         
@@ -73,7 +63,6 @@
         logger.info("SecurityAgent initialized successfully")
     
     def run(self, user_input: Union[str, List[str]], output_format: str = "json", recursive: bool = False) -> Dict:
->>>>>>> 00219a79
         """
         Run the security agent on the provided input.
 
@@ -81,12 +70,8 @@
             user_input: Either a website URL, Solidity contract file/URL, directory, or GitHub repository URL.
                         Can also be a list of files to scan.
             output_format: Format of the output ("json" or "markdown")
-<<<<<<< HEAD
-
-=======
             recursive: Whether to scan directories recursively
             
->>>>>>> 00219a79
         Returns:
             Dictionary containing the assessment results
         """
@@ -100,14 +85,6 @@
             "execution_time": 0,
             "error": None
         }
-<<<<<<< HEAD
-
-        try:
-            # Step 1: Validate and classify input
-            logger.info(f"Validating input: {user_input}")
-            input_result = self.input_handler.validate_and_classify(user_input)
-
-=======
         
         # Store some minimal results in case of interruption
         self._partial_results = results.copy()
@@ -139,17 +116,11 @@
                 logger.info(f"Validating input: {user_input}")
                 input_result = self.input_handler.validate_and_classify(user_input)
             
->>>>>>> 00219a79
             if input_result.get('type') == 'error':
                 results['status'] = 'error'
                 results['error'] = input_result.get('message')
                 self._partial_results = results
                 return results
-<<<<<<< HEAD
-
-            results['input_type'] = input_result.get('type')
-
-=======
                 
             # Update partial results with validated input info
             results['input_type'] = input_result.get('type')
@@ -168,95 +139,34 @@
                 results['partial'] = True
                 results['warning'] = input_result.get('warning')
             
->>>>>>> 00219a79
             # Step 2: Query CVE knowledge base
             logger.info(f"Querying CVE knowledge base for {input_result.get('type')}")
             cve_info = self.cve_knowledge_query.query_by_input_type(
                 input_result.get('type'),
                 input_result.get('input')
             )
-<<<<<<< HEAD
-
-=======
             
             # Update partial results
             results['cve_info'] = {'count': len(cve_info) if hasattr(cve_info, '__len__') else 0}
             self._partial_results = results.copy()
             
->>>>>>> 00219a79
             # Step 3: Select appropriate security tools
             logger.info("Selecting security tools")
             selected_tools = self.tool_selector.select_tools(
                 input_result.get('type'),
                 cve_info
             )
-<<<<<<< HEAD
-
-=======
             
             # Update partial results - handle the new list format from tool selector
             results['selected_tools'] = [tool.get('name') for tool in selected_tools] if isinstance(selected_tools, list) else []
             self._partial_results = results.copy()
             
->>>>>>> 00219a79
             # Step 4: Execute security scans
             logger.info("Executing security scans")
             scan_results = self.scan_executor.execute_scans(
                 input_result,
                 selected_tools
             )
-<<<<<<< HEAD
-
-            # Step 5: Perform AI-based code analysis for smart contracts
-            ai_analysis_findings = []
-            logger.info("Performing AI-based smart contract analysis with learned knowledge")
-            contract_name = os.path.basename(input_result.get('input'))
-
-            # Load the code from the file
-            try:
-                with open(input_result.get('input'), 'r') as file:
-                    contract_code = file.read()
-
-                # Check if API key is available
-                if not self.api_key:
-                    logger.warning("OpenAI API key not available in security_agent, trying to get from environment")
-                    self.api_key = os.environ.get("OPENAI_API_KEY")
-                    if self.api_key:
-                        logger.info("Successfully retrieved API key from environment")
-                    else:
-                        logger.error("Failed to get OpenAI API key from environment")
-
-                # Update AIAuditAnalyzer with the API key
-                self.ai_audit_analyzer.api_key = self.api_key
-
-                # Log knowledge base size
-                kb_size = len(self.ai_audit_analyzer.knowledge_base) if self.ai_audit_analyzer.knowledge_base else 0
-                logger.info(f"AI Audit Analyzer knowledge base contains {kb_size} findings")
-
-                # Analyze the code with AI
-                logger.info(f"Analyzing {contract_name} with AI using knowledge from {kb_size} findings")
-                ai_analysis_findings = self.ai_audit_analyzer.analyze_solidity_code(
-                    contract_code,
-                    contract_name
-                )
-                logger.info(f"AI Analysis completed - Found {len(ai_analysis_findings)} potential vulnerabilities")
-
-                scan_results['ai_analysis'] = {
-                    "tool_name": "AI Smart Contract Analyzer",
-                    "status": "completed",
-                    "findings": ai_analysis_findings
-                }
-            except Exception as e:
-                logger.error(f"Error during AI analysis: {str(e)}")
-                scan_results['ai_analysis'] = {
-                    "tool_name": "AI Smart Contract Analyzer",
-                    "status": "error",
-                    "error_message": str(e),
-                    "findings": []
-                }
-
-            # Step 6: Aggregate and deduplicate results
-=======
             
             # Count total raw findings before deduplication
             total_raw_findings = 0
@@ -268,17 +178,12 @@
             self._partial_results = results.copy()
             
             # Step 5: Aggregate and deduplicate results
->>>>>>> 00219a79
             logger.info("Aggregating scan results")
             aggregated_results = self.result_aggregator.aggregate_results(
                 scan_results,
                 cve_info,
                 ai_analysis_findings
             )
-<<<<<<< HEAD
-
-            # Step 7: Generate summary
-=======
             
             # Log deduplication stats
             total_deduplicated = aggregated_results.get('total_findings', 0)
@@ -297,7 +202,6 @@
             self._partial_results = results.copy()
             
             # Step 6: Generate summary
->>>>>>> 00219a79
             logger.info("Generating result summary")
             summary = self.result_summarizer.generate_summary(aggregated_results)
 
@@ -315,14 +219,6 @@
             logger.error(f"Error in SecurityAgent.run: {str(e)}")
             results['status'] = 'error'
             results['error'] = str(e)
-<<<<<<< HEAD
-
-        # Calculate execution time
-        results['execution_time'] = time.time() - start_time
-
-        return results
-
-=======
         finally:
             # Clean up any temporary directories created during processing
             self._cleanup()
@@ -367,7 +263,6 @@
         except Exception as e:
             logger.error(f"Error during cleanup: {str(e)}")
     
->>>>>>> 00219a79
     def quick_scan(self, url: str) -> Dict:
         """
         Convenience method for quick website security scanning.
@@ -393,9 +288,6 @@
             "url": url,
             "summary": results.get('summary', {}),
             "execution_time": results.get('execution_time', 0)
-<<<<<<< HEAD
-        }
-=======
         }
         
     def scan_multiple(self, file_paths: List[str], output_format: str = "json", recursive: bool = False) -> Dict:
@@ -704,5 +596,4 @@
                 "remediation_suggestions": []
             }
             
-        return results 
->>>>>>> 00219a79
+        return results 